vim.opt.expandtab = true
vim.opt.tabstop = 2
vim.opt.shiftwidth = 2

-- require 'custom.plugins.ts-actions'
require 'custom.plugins.blink'

vim.keymap.set('n', '<leader><tab>', '<c-^><cr>', { desc = '[B]ack' })
<<<<<<< HEAD
vim.keymap.set('n', 'gl', vim.diagnostic.open_float, { desc = 'Show line diagnostics' })
vim.keymap.set(
  'n',
  'ƒ', -- option + f
  'f r<enter>^',
  { desc = 'Break on next space' }
)
vim.keymap.set(
  'c',
  '®', -- option + r
  's/<C-r>0//g<Left><Left>',
  { desc = '[R]eplace the contents of the default register' }
)
vim.keymap.set(
  'n',
  '∆', -- option + j
  '<cmd>cnext<CR>',
  { desc = 'Go to next quickfix item' }
)
vim.keymap.set(
  'n',
  '˚', -- option + k
  '<cmd>cprev<CR>',
  { desc = 'Go to previous quickfix item' }
)
=======
vim.keymap.set('n', '<M-f>', 'f r<enter>^', { desc = 'Break on next space' })
vim.keymap.set('c', '<M-r>', 's/<C-r>0//g<Left><Left>', { desc = '[R]eplace the contents of the default register' })
vim.keymap.set({ 'n', 'v' }, '<M-r>', ':s/<C-r>0//g<Left><Left>', { desc = '[R]eplace the contents of the default register' })
vim.keymap.set('n', '<leader>jk', "oconsole.log('<C-o>p', <C-o>p)<esc>", { desc = 'Paste last yanked text [j]s style' })
-- vim.keymap.set(
--   'n',
--   '<M-j>',
--   '<cmd>cnext<CR>',
--   { desc = 'Go to next quickfix item' }
-- )
-- vim.keymap.set(
--   'n',
--   '<M-k>',
--   '<cmd>cprev<CR>',
--   { desc = 'Go to previous quickfix item' }
-- )
>>>>>>> 6012fdf3

vim.api.nvim_create_autocmd('TermOpen', {
  group = vim.api.nvim_create_augroup('custom-term-open', { clear = true }),
  callback = function()
    vim.opt.number = false
    vim.opt.relativenumber = false
  end,
})
vim.keymap.set('n', '<space>st', function()
  vim.cmd.vnew()
  vim.cmd.term()
  vim.cmd.wincmd 'J'
  vim.api.nvim_win_set_height(0, 15)
end)
vim.keymap.set('n', '<M-c>', 'vBgUE', { desc = '[C]apitalize last typed word' })
vim.keymap.set('i', '<M-c>', '<esc>vBgUEa', { desc = '[C]apitalize last typed word' })

vim.api.nvim_create_augroup('typescript_makeprg', { clear = true })
vim.api.nvim_create_autocmd('FileType', {
  group = 'typescript_makeprg',
  pattern = { 'typescript', 'typescriptreact' },
  callback = function()
    vim.opt_local.makeprg = 'tsc --noEmit'
    vim.opt_local.errorformat = '%+A %#%f %#(%l\\,%c): %m,%C%m'
  end,
})

return {
  'mg979/vim-visual-multi',
  {
    'mikesmithgh/kitty-scrollback.nvim',
    enabled = true,
    lazy = true,
    cmd = { 'KittyScrollbackGenerateKittens', 'KittyScrollbackCheckHealth', 'KittyScrollbackGenerateCommandLineEditing' },
    event = { 'User KittyScrollbackLaunch' },
    -- version = '*', -- latest stable version, may have breaking changes if major version changed
    -- version = '^6.0.0', -- pin major version, include fixes and features that do not have breaking changes
    config = function()
      require('kitty-scrollback').setup()
    end,
  },
  {
    'ckolkey/ts-node-action',
    dependencies = { 'nvim-treesitter' },
    opts = {},
    config = function()
      vim.keymap.set({ 'n' }, '<leader>cf', require('ts-node-action').node_action, { desc = 'Trigger Node Action' })
      require('ts-node-action').setup {
        tsx = require 'ts-node-action.filetypes.javascript',
      }
    end,
  },
  {
    dir = vim.fn.stdpath 'config' .. '/pack/plugins/start/github-url',
    name = 'github-url',
    lazy = false,
    config = function()
      vim.api.nvim_set_keymap('n', '<leader>gu', "<cmd>lua require('github_url').copy_github_url()<CR>", { noremap = true, silent = true })
    end,
  },
  {
    dir = vim.fn.stdpath 'config' .. '/pack/plugins/start/claude-path',
    name = 'claude-path',
    lazy = false,
    config = function()
      vim.api.nvim_set_keymap('n', '<leader>cp', "<cmd>lua require('claude_path').copy_claude_path()<CR>", { noremap = true, silent = true })
    end,
  },
  {
    dir = vim.fn.stdpath 'config' .. '/pack/plugins/start/lemur',
    name = 'lemur',
    lazy = false,
    opts = {
      debug = false,
      highlight = {
        highlight_group = 'LemurTargets',
      },
      pickers = {
        -- SymbolKind pickers with custom keymaps
        functions = { kind = 'Function', keymap = '<leader>lf', name = 'Functions' },
        variables = { kind = 'Variable', keymap = '<leader>lv', name = 'Variables' },
        classes = { kind = 'Class', keymap = '<leader>lc', name = 'Classes' },
        methods = { kind = 'Method', keymap = '<leader>lm', name = 'Methods' },

        -- Custom function picker for TODO comments
        todos = {
          func = function()
            local nodes = {}
            local parser = vim.treesitter.get_parser(0)
            if not parser then
              return nodes
            end

            local tree = parser:parse()[1]
            if not tree then
              return nodes
            end

            local function traverse(node)
              if node:type() == 'comment' then
                local text = vim.treesitter.get_node_text(node, 0)
                if text and (text:match 'TODO' or text:match 'FIXME' or text:match 'NOTE') then
                  table.insert(nodes, node)
                end
              end

              for child in node:iter_children() do
                traverse(child)
              end
            end

            traverse(tree:root())
            return nodes
          end,
          keymap = '<leader>lt',
          name = 'TODO Comments',
        },
      },
    },
  },
  {
    'zbirenbaum/copilot.lua',
    cmd = 'Copilot',
    event = 'InsertEnter',
    config = function()
      require('copilot').setup {
        suggestion = {
          enabled = true,
          auto_trigger = false,
          keymap = {
            accept_word = false,
            accept_line = false,
            accept = '«', -- option+\
            next = '‘', -- option+]
            prev = '“', -- option+[
          },
        },
      }
    end,
  },
  {
    'folke/trouble.nvim',
    opts = {}, -- for default options, refer to the configuration section for custom setup.
    cmd = 'Trouble',
    keys = {
      {
        '<leader>xx',
        '<cmd>Trouble diagnostics toggle<cr>',
        desc = 'Diagnostics (Trouble)',
      },
      {
        '<leader>xX',
        '<cmd>Trouble diagnostics toggle filter.buf=0<cr>',
        desc = 'Buffer Diagnostics (Trouble)',
      },
      {
        '<leader>cs',
        '<cmd>Trouble symbols toggle focus=false<cr>',
        desc = 'Symbols (Trouble)',
      },
      {
        '<leader>cl',
        '<cmd>Trouble lsp toggle focus=false win.position=right<cr>',
        desc = 'LSP Definitions / references / ... (Trouble)',
      },
      {
        '<leader>xL',
        '<cmd>Trouble loclist toggle<cr>',
        desc = 'Location List (Trouble)',
      },
      {
        '<leader>xQ',
        '<cmd>Trouble qflist toggle<cr>',
        desc = 'Quickfix List (Trouble)',
      },
    },
  },
}<|MERGE_RESOLUTION|>--- conflicted
+++ resolved
@@ -6,33 +6,7 @@
 require 'custom.plugins.blink'
 
 vim.keymap.set('n', '<leader><tab>', '<c-^><cr>', { desc = '[B]ack' })
-<<<<<<< HEAD
 vim.keymap.set('n', 'gl', vim.diagnostic.open_float, { desc = 'Show line diagnostics' })
-vim.keymap.set(
-  'n',
-  'ƒ', -- option + f
-  'f r<enter>^',
-  { desc = 'Break on next space' }
-)
-vim.keymap.set(
-  'c',
-  '®', -- option + r
-  's/<C-r>0//g<Left><Left>',
-  { desc = '[R]eplace the contents of the default register' }
-)
-vim.keymap.set(
-  'n',
-  '∆', -- option + j
-  '<cmd>cnext<CR>',
-  { desc = 'Go to next quickfix item' }
-)
-vim.keymap.set(
-  'n',
-  '˚', -- option + k
-  '<cmd>cprev<CR>',
-  { desc = 'Go to previous quickfix item' }
-)
-=======
 vim.keymap.set('n', '<M-f>', 'f r<enter>^', { desc = 'Break on next space' })
 vim.keymap.set('c', '<M-r>', 's/<C-r>0//g<Left><Left>', { desc = '[R]eplace the contents of the default register' })
 vim.keymap.set({ 'n', 'v' }, '<M-r>', ':s/<C-r>0//g<Left><Left>', { desc = '[R]eplace the contents of the default register' })
@@ -49,7 +23,6 @@
 --   '<cmd>cprev<CR>',
 --   { desc = 'Go to previous quickfix item' }
 -- )
->>>>>>> 6012fdf3
 
 vim.api.nvim_create_autocmd('TermOpen', {
   group = vim.api.nvim_create_augroup('custom-term-open', { clear = true }),
